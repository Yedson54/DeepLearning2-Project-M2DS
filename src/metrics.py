--- conflicted
+++ resolved
@@ -7,6 +7,7 @@
 def reconstruction_error(
     input_image: np.ndarray,
     reconstructed_image: np.ndarray,
+    decimals: int = 4
     decimals: int = 4
 ) -> float:
     """
@@ -19,11 +20,7 @@
     Returns:
     - float: Reconstruction error.
     """
-<<<<<<< HEAD
     return np.round(np.mean((input_image - reconstructed_image)**2), decimals)
-=======
-    return np.round(np.sum(input_image - reconstructed_image)**2, decimals)
->>>>>>> da4372f1
 
 
 def accuracy(predictions: np.ndarray, true_labels: np.ndarray) -> float:
@@ -39,6 +36,7 @@
     """
     # Count the number of correct predictions
     correct_predictions = np.sum(
+        np.argmax(predictions, axis=1) == np.argmax(true_labels, axis=1) 
         np.argmax(predictions, axis=1) == np.argmax(true_labels, axis=1) 
     )
 
