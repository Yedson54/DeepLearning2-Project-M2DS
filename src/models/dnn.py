--- conflicted
+++ resolved
@@ -138,11 +138,7 @@
             * (1 - layer_outputs[id_layer])
         ) # / batch_size
         dW = layer_outputs[id_layer - 1].T @ dZ
-<<<<<<< HEAD
         db = np.sum(dZ, axis=0, keepdims=False)
-=======
-        db = np.sum(dZ, axis=0)
->>>>>>> 51db76c7
 
 
         # Update hidden layer weights and biases (layer no. `id_layer` + 1).
@@ -183,12 +179,7 @@
             shuffled_indices = self.rng.permutation(n_samples)
             shuffled_data = input_data[shuffled_indices]
             shuffled_labels = labels[shuffled_indices]
-<<<<<<< HEAD
             loss = 0
-=======
-
-            loss = 0.0
->>>>>>> 51db76c7
             for batch_start in range(0, n_samples, batch_size):
                 # Shuffle data and labels.
                 batch_end = min(batch_start + batch_size, n_samples)
@@ -202,11 +193,7 @@
                 ## Compute output (last) layer gradients (layer L).
                 dZ = (layer_outputs[-1] - batch_labels) # -> (n_samples, output_dim) -> (self[-2].n_hidden, self[-1].n_hidden)
                 dW = layer_outputs[-2].T @ dZ # -> (1, self[-1].n_hidden)
-<<<<<<< HEAD
                 db = np.sum(dZ, axis=0, keepdims=False)
-=======
-                db = np.sum(dZ, axis=0)
->>>>>>> 51db76c7
                 ## Update output (last) layer parameters (layer L).
                 self.network[-1].W -= learning_rate * dW
                 self.network[-1].b -= learning_rate * db
@@ -223,18 +210,11 @@
                         learning_rate=learning_rate,
                     )
 
-<<<<<<< HEAD
                 # HACK: update discrepancy / ensure consistency between self.rbms and self.network[:-1]
 
                 # Calculate cross entropy after each epoch
                 loss += F.cross_entropy(batch_labels, layer_outputs[-1], eps)
             loss /= n_samples    
-=======
-                # Update cross entropy.
-                loss += F.cross_entropy(batch_labels, layer_outputs[-1], eps)
-                 
-            # HACK: update discrepancy / ensure consistency between self.rbms and self.network[:-1]
->>>>>>> 51db76c7
             self.rbms = self.network[:-1]
             tqdm.write(f"Epoch {epoch + 1}/{n_epochs}, Cross Entropy: {loss}")
             losses.append(loss)
